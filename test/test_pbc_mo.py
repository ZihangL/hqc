from config import *
from pyscf.pbc import gto, dft
from hqc.pbc.mo import make_dft

def pyscf_krks(L, xp, basis, kpt):
    """
        krks pyscf benchmark.

        OUTPUT:
            energy without Vpp, unit: Ry
    """
    Ry = 2
    n = xp.shape[0]
    cell = np.eye(3)
    gtocell = gto.Cell()
    gtocell.unit = 'B'
    gtocell.atom = []
    for i in range(n):
        gtocell.atom.append(['H', tuple(xp[i])])
    gtocell.spin = 0
    gtocell.basis = basis
    gtocell.a = cell*L
    gtocell.build()

    kpts = [kpt.tolist()]
    kmf = dft.krks.KRKS(gtocell, kpts=kpts)
    kmf.xc = 'lda,'
    kmf = kmf.density_fit()
    kmf = kmf.newton()
    kmf.verbose = 0
    kmf.kernel()
    
    return Ry*(kmf.e_tot - kmf.energy_nuc())

def test_pbc_mo():
    rs = 1.25
    n, dim = 4, 3
    k0 = jnp.array([0,0,0])
    L = (4/3*jnp.pi*n)**(1/3)*rs
    key = jax.random.PRNGKey(42)
    xp = jax.random.uniform(key, (n, dim), minval=0., maxval=L)
    key = jax.random.PRNGKey(43)
    twist = jax.random.uniform(key, (dim,), minval=-jnp.pi/L, maxval=jnp.pi/L)

    basis_set = ['gth-szv', 'gth-dzv']
    for basis in basis_set:
        print("basis:", basis)

        # PBC energy test
        krks = make_dft(n, L, basis)
        E = krks(xp, k0)
        E_pyscf = pyscf_krks(L, xp, basis, k0)
        print("\nE:\n", E, "\npyscf E:\n", E_pyscf)
        assert np.allclose(E, E_pyscf, rtol=1e-4)

        # TBC energy test
        E_twist = krks(xp, twist)
        E_pyscf_twist = pyscf_krks(L, xp, basis, twist)
        print("E:\n", E_twist, "\npyscf E:\n", E_pyscf_twist)
        assert np.allclose(E_twist, E_pyscf_twist, rtol=1e-4)

<<<<<<< HEAD
        # jit, vmap, grad test
        # jax.jit(jax.grad(hf))(xp, k0)
=======
        # jit, vHap, grad test
        jax.jit(jax.grad(hf))(xp, k0)
>>>>>>> 3b7ea2cf
        xp2 = jnp.concatenate([xp, xp]).reshape(2, n, dim)
        jax.vmap(hf, (0, None), 0)(xp2, k0)
        kpts = jnp.concatenate([k0, k0]).reshape(2, dim)
        jax.vmap(hf, (None, 0), 0)(xp, kpts)
<|MERGE_RESOLUTION|>--- conflicted
+++ resolved
@@ -59,13 +59,8 @@
         print("E:\n", E_twist, "\npyscf E:\n", E_pyscf_twist)
         assert np.allclose(E_twist, E_pyscf_twist, rtol=1e-4)
 
-<<<<<<< HEAD
-        # jit, vmap, grad test
-        # jax.jit(jax.grad(hf))(xp, k0)
-=======
         # jit, vHap, grad test
         jax.jit(jax.grad(hf))(xp, k0)
->>>>>>> 3b7ea2cf
         xp2 = jnp.concatenate([xp, xp]).reshape(2, n, dim)
         jax.vmap(hf, (0, None), 0)(xp2, k0)
         kpts = jnp.concatenate([k0, k0]).reshape(2, dim)
